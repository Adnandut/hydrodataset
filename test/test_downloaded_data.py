--- conflicted
+++ resolved
@@ -7,33 +7,40 @@
 import rasterio.features as rio_features
 import pygeoutils as geoutils
 import definitions
-<<<<<<< HEAD
-from hydrodataset.climateproj4basins.basin_nexdcp30_process import trans_month_nex_dcp30to_camels_format
+from hydrodataset.climateproj4basins.basin_nexdcp30_process import (
+    trans_month_nex_dcp30to_camels_format,
+)
 from hydrodataset.data.data_camels import Camels
 from hydrodataset.data.data_gages import Gages
-=======
-from hydrodataset.data.data_camels import Camels
->>>>>>> 98927075
-from hydrodataset.daymet4basins.basin_daymet_process import generate_boundary_dataset, resample_nc, \
-    trans_daymet_to_camels_format, insert_daymet_value_in_leap_year
-from hydrodataset.ecmwf4basins.basin_era5_process import trans_era5_land_to_camels_format
-from hydrodataset.modis4basins.basin_mod16a2v105_process import trans_8day_modis16a2v105_to_camels_format
-<<<<<<< HEAD
-from hydrodataset.modis4basins.basin_mod_ssebop_daily_eta_process import calculate_tif_data_basin_mean
-from hydrodataset.modis4basins.basin_pmlv2_process import trans_8day_pmlv2_to_camels_format
-from hydrodataset.nldas4basins.basin_nldas_process import trans_daily_nldas_to_camels_format
-from hydrodataset.utils.hydro_geo import gage_intersect_time_zone, split_shp_to_shps_in_time_zones
+from hydrodataset.daymet4basins.basin_daymet_process import (
+    generate_boundary_dataset,
+    resample_nc,
+    trans_daymet_to_camels_format,
+    insert_daymet_value_in_leap_year,
+)
+from hydrodataset.ecmwf4basins.basin_era5_process import (
+    trans_era5_land_to_camels_format,
+)
+from hydrodataset.modis4basins.basin_mod16a2v105_process import (
+    trans_8day_modis16a2v105_to_camels_format,
+)
+from hydrodataset.modis4basins.basin_mod_ssebop_daily_eta_process import (
+    calculate_tif_data_basin_mean,
+)
+from hydrodataset.modis4basins.basin_pmlv2_process import (
+    trans_8day_pmlv2_to_camels_format,
+)
+from hydrodataset.nldas4basins.basin_nldas_process import (
+    trans_daily_nldas_to_camels_format,
+)
+from hydrodataset.utils.hydro_geo import (
+    gage_intersect_time_zone,
+    split_shp_to_shps_in_time_zones,
+)
 from hydrodataset.utils.hydro_utils import serialize_json, unserialize_json_ordered
 
 
 @pytest.fixture()
-=======
-from hydrodataset.modis4basins.basin_pmlv2_process import trans_8day_pmlv2_to_camels_format
-from hydrodataset.nldas4basins.basin_nldas_process import trans_daily_nldas_to_camels_format
-
-
-@pytest.fixture
->>>>>>> 98927075
 def save_dir():
     dir_ = os.path.join(definitions.ROOT_DIR, "test", "test_data")
     if not os.path.isdir(dir_):
@@ -41,55 +48,55 @@
     return dir_
 
 
-<<<<<<< HEAD
 @pytest.fixture()
-=======
-@pytest.fixture
->>>>>>> 98927075
 def var():
-    return ['dayl', 'prcp', 'srad', 'swe', 'tmax', 'tmin', 'vp']
-
-
-<<<<<<< HEAD
+    return ["dayl", "prcp", "srad", "swe", "tmax", "tmin", "vp"]
+
+
 @pytest.fixture()
-=======
-@pytest.fixture
->>>>>>> 98927075
 def camels():
     camels_dir = os.path.join(definitions.DATASET_DIR, "camels", "camels_us")
     if not os.path.isfile(
-            os.path.join(camels_dir, "camels_attributes_v2.0", "camels_attributes_v2.0", "camels_name.txt")):
+        os.path.join(
+            camels_dir,
+            "camels_attributes_v2.0",
+            "camels_attributes_v2.0",
+            "camels_name.txt",
+        )
+    ):
         return Camels(camels_dir, True)
     return Camels(camels_dir, False)
 
 
-<<<<<<< HEAD
 @pytest.fixture()
 def gages():
     gages_dir = os.path.join(definitions.DATASET_DIR, "gages")
     if not os.path.isfile(
-            os.path.join(gages_dir, "basinchar_and_report_sept_2011", "spreadsheets-in-csv-format",
-                         "conterm_basinid.txt")):
+        os.path.join(
+            gages_dir,
+            "basinchar_and_report_sept_2011",
+            "spreadsheets-in-csv-format",
+            "conterm_basinid.txt",
+        )
+    ):
         return Gages(gages_dir, True)
     return Gages(gages_dir, False)
 
 
-=======
->>>>>>> 98927075
 def test1_trans_to_csv_load_to_gis(save_dir):
     basin_id = "01013500"
     read_path = os.path.join(save_dir, basin_id + "_2000_01_01-03_nomask.nc")
     daily = xr.open_dataset(read_path)
 
-    arr_lat = daily['lat'].values.flatten()
-    arr_lon = daily['lon'].values.flatten()
-    arr_data = daily['prcp'].values[0, :, :].flatten()
+    arr_lat = daily["lat"].values.flatten()
+    arr_lon = daily["lon"].values.flatten()
+    arr_data = daily["prcp"].values[0, :, :].flatten()
 
     arr_all = np.c_[arr_lat, arr_lon, arr_data]
     # remove the rows with nan value
     arr = arr_all[~np.isnan(arr_all).any(axis=1)]
-    df = pd.DataFrame(data=arr, columns=['lat', 'lon', 'prcp'])
-    df.to_csv(os.path.join(save_dir, 'load_to_qgis.csv'), index=False)
+    df = pd.DataFrame(data=arr, columns=["lat", "lon", "prcp"])
+    df.to_csv(os.path.join(save_dir, "load_to_qgis.csv"), index=False)
     # after getting the csv file, please use "Layer -> Add Layer -> Add Delimited Text Layer" in QGIS to import it.
 
 
@@ -99,7 +106,9 @@
     camels_shp = gpd.read_file(camels_shp_file)
     # transform the geographic coordinates to wgs84 i.e. epsg4326  it seems NAD83 is equal to WGS1984 in geopandas
     camels_shp_epsg4326 = camels_shp.to_crs(epsg=4326)
-    geometry = camels_shp_epsg4326[camels_shp_epsg4326["hru_id"] == int(basin_id)].geometry.item()
+    geometry = camels_shp_epsg4326[
+        camels_shp_epsg4326["hru_id"] == int(basin_id)
+    ].geometry.item()
     gb = geometry.bounds
     gb_west = gb[0]
     gb_south = gb[1]
@@ -109,14 +118,14 @@
     read_path = os.path.join(save_dir, basin_id + "_2000_01_01-03_nomask.nc")
     daily = xr.open_dataset(read_path)
 
-    arr_lat = daily['lat'].values.flatten()
-    arr_lon = daily['lon'].values.flatten()
-    arr_data = daily['prcp'].values[0, :, :].flatten()
+    arr_lat = daily["lat"].values.flatten()
+    arr_lon = daily["lon"].values.flatten()
+    arr_data = daily["prcp"].values[0, :, :].flatten()
 
     arr_all = np.c_[arr_lat, arr_lon, arr_data]
     # remove the rows with nan value
     arr = arr_all[~np.isnan(arr_all).any(axis=1)]
-    df = pd.DataFrame(data=arr, columns=['lat', 'lon', 'prcp'])
+    df = pd.DataFrame(data=arr, columns=["lat", "lon", "prcp"])
 
     df_east = df["lon"].max()
     df_west = df["lon"].min()
@@ -125,7 +134,7 @@
     # if boundary is in the
     assert not (gb_west > df_west)
     assert not (gb_east < df_east)
-    assert (gb_north < df_north)
+    assert gb_north < df_north
     assert not (gb_south > df_south)
 
 
@@ -135,9 +144,13 @@
     camels_shp = gpd.read_file(camels_shp_file)
     # transform the geographic coordinates to wgs84 i.e. epsg4326  it seems NAD83 is equal to WGS1984 in geopandas
     camels_shp_epsg4326 = camels_shp.to_crs(epsg=4326)
-    geometry = camels_shp_epsg4326[camels_shp_epsg4326["hru_id"] == int(basin_id)].geometry.item()
+    geometry = camels_shp_epsg4326[
+        camels_shp_epsg4326["hru_id"] == int(basin_id)
+    ].geometry.item()
     save_path = os.path.join(save_dir, basin_id + "_camels.shp")
-    camels_shp_epsg4326[camels_shp_epsg4326["hru_id"] == int(basin_id)].geometry.to_file(save_path)
+    camels_shp_epsg4326[
+        camels_shp_epsg4326["hru_id"] == int(basin_id)
+    ].geometry.to_file(save_path)
 
     read_path = os.path.join(save_dir, basin_id + "_2000_01_01-03_from_urls.nc")
     ds = xr.open_dataset(read_path)
@@ -145,7 +158,9 @@
     transform, width, height = geoutils.pygeoutils._get_transform(ds, ds_dims)
     _geometry = geoutils.pygeoutils._geo2polygon(geometry, "epsg:4326", ds.crs)
 
-    _mask = rio_features.geometry_mask([_geometry], (height, width), transform, invert=True)
+    _mask = rio_features.geometry_mask(
+        [_geometry], (height, width), transform, invert=True
+    )
     # x - column, y - row
     y_idx, x_idx = np.where(_mask)
     y_idx_min = y_idx.min()
@@ -153,7 +168,7 @@
     x_idx_min = x_idx.min()
     x_idx_max = x_idx.max()
     _mask_bound = np.full(_mask.shape, False)
-    _mask_bound[y_idx_min:y_idx_max + 1, x_idx_min:x_idx_max + 1] = True
+    _mask_bound[y_idx_min : y_idx_max + 1, x_idx_min : x_idx_max + 1] = True
 
     coords = {ds_dims[0]: ds.coords[ds_dims[0]], ds_dims[1]: ds.coords[ds_dims[1]]}
     mask = xr.DataArray(_mask, coords, dims=ds_dims)
@@ -167,25 +182,25 @@
     ds_bound_masked.attrs["transform"] = transform
     ds_bound_masked.attrs["bounds"] = _geometry.bounds
 
-    arr_lat = ds_masked['lat'].values.flatten()
-    arr_lon = ds_masked['lon'].values.flatten()
-    arr_data = ds_masked['prcp'].values[0, :, :].flatten()
+    arr_lat = ds_masked["lat"].values.flatten()
+    arr_lon = ds_masked["lon"].values.flatten()
+    arr_data = ds_masked["prcp"].values[0, :, :].flatten()
 
     arr_all = np.c_[arr_lat, arr_lon, arr_data]
     # remove the rows with nan value
     arr = arr_all[~np.isnan(arr_all).any(axis=1)]
-    df = pd.DataFrame(data=arr, columns=['lat', 'lon', 'prcp'])
-    df.to_csv(os.path.join(save_dir, 'geometry_load_to_qgis.csv'), index=False)
-
-    arr_bound_lat = ds_bound_masked['lat'].values.flatten()
-    arr_bound_lon = ds_bound_masked['lon'].values.flatten()
-    arr_bound_data = ds_bound_masked['prcp'].values[0, :, :].flatten()
+    df = pd.DataFrame(data=arr, columns=["lat", "lon", "prcp"])
+    df.to_csv(os.path.join(save_dir, "geometry_load_to_qgis.csv"), index=False)
+
+    arr_bound_lat = ds_bound_masked["lat"].values.flatten()
+    arr_bound_lon = ds_bound_masked["lon"].values.flatten()
+    arr_bound_data = ds_bound_masked["prcp"].values[0, :, :].flatten()
 
     arr_bound_all = np.c_[arr_bound_lat, arr_bound_lon, arr_bound_data]
     # remove the rows with nan value
     arr_bound = arr_bound_all[~np.isnan(arr_bound_all).any(axis=1)]
-    df_bound = pd.DataFrame(data=arr_bound, columns=['lat', 'lon', 'prcp'])
-    df_bound.to_csv(os.path.join(save_dir, 'bound_load_to_qgis.csv'), index=False)
+    df_bound = pd.DataFrame(data=arr_bound, columns=["lat", "lon", "prcp"])
+    df_bound.to_csv(os.path.join(save_dir, "bound_load_to_qgis.csv"), index=False)
     # after getting the csv file, please use "Layer -> Add Layer -> Add Delimited Text Layer" in QGIS to import it.
 
 
@@ -195,7 +210,9 @@
     camels_shp = gpd.read_file(camels_shp_file)
     # transform the geographic coordinates to wgs84 i.e. epsg4326  it seems NAD83 is equal to WGS1984 in geopandas
     camels_shp_epsg4326 = camels_shp.to_crs(epsg=4326)
-    geometry = camels_shp_epsg4326[camels_shp_epsg4326["hru_id"] == int(basin_id)].geometry.item()
+    geometry = camels_shp_epsg4326[
+        camels_shp_epsg4326["hru_id"] == int(basin_id)
+    ].geometry.item()
 
     read_path = os.path.join(save_dir, basin_id + "_2000_01_01-03_from_urls.nc")
     ds = xr.open_dataset(read_path)
@@ -212,8 +229,12 @@
     ds_high_res = resample_nc(ds, 0.5)
     ds_low_res = resample_nc(ds, 2)
     # the direction of exploration is to the first row (y-axis in this example), so we chose [0, 1, 0]
-    np.testing.assert_array_equal(ds_high_res["swe"].values[0, 1, 0], ds["swe"].values[0, 0, 0])
-    np.testing.assert_array_equal(ds_low_res["swe"].values[0, 0, 0], np.mean(ds["swe"].values[0, 0:2, 0:2]))
+    np.testing.assert_array_equal(
+        ds_high_res["swe"].values[0, 1, 0], ds["swe"].values[0, 0, 0]
+    )
+    np.testing.assert_array_equal(
+        ds_low_res["swe"].values[0, 0, 0], np.mean(ds["swe"].values[0, 0:2, 0:2])
+    )
 
 
 def test_gee_daymet_to_camels_format(camels):
@@ -260,20 +281,28 @@
     gage_dict = camels.camels_sites.to_dict(orient="list")
     region = "camels"
     year = 2000
-    trans_8day_modis16a2v105_to_camels_format(modis16a2v105_dir, output_dir, gage_dict, region, year)
+    trans_8day_modis16a2v105_to_camels_format(
+        modis16a2v105_dir, output_dir, gage_dict, region, year
+    )
 
 
 def test_read_nldas_nc():
     nc_file = os.path.join("example_data", "NLDAS_FORA0125_H.A19790101.1300.020.nc")
-    nc4_file = os.path.join("example_data", "NLDAS_FORA0125_H.A19790101.1300.002.grb.SUB.nc4")
+    nc4_file = os.path.join(
+        "example_data", "NLDAS_FORA0125_H.A19790101.1300.002.grb.SUB.nc4"
+    )
     ds1 = xr.open_dataset(nc_file)
     ds2 = xr.open_dataset(nc4_file)
     # data from v002 and v2.0 are same
-    np.testing.assert_array_equal(np.nansum(ds1["CAPE"].values), np.nansum(ds2["CAPE"].values))
+    np.testing.assert_array_equal(
+        np.nansum(ds1["CAPE"].values), np.nansum(ds2["CAPE"].values)
+    )
 
 
 def test_read_era5_land_nc():
-    nc_file = os.path.join("example_data", "ERA5_LAND_20010101_20010102_total_precipitation.nc")
+    nc_file = os.path.join(
+        "example_data", "ERA5_LAND_20010101_20010102_total_precipitation.nc"
+    )
     # nc_file = os.path.join("test_data", "a_test_range.nc")
     ds = xr.open_dataset(nc_file)
     print(ds)
@@ -289,7 +318,6 @@
     flow_files = os.listdir(camels_mr_streamflow_dir)
     gage_dict = pd.DataFrame({"gage_id": np.sort([i[:-4] for i in flow_files])})
     trans_era5_land_to_camels_format(era5_land_dir, output_dir, gage_dict, region, year)
-<<<<<<< HEAD
     print("Trans finished")
 
 
@@ -314,28 +342,40 @@
 
 
 def test_time_zone_gages_intersect(gages):
-    gages_points_shp_file = gages.data_source_description['GAGES_POINT_SHP_FILE']
-    time_zone_shp_file = os.path.join(definitions.DATASET_DIR, "Time_Zones", "Time_Zones.shp")
+    gages_points_shp_file = gages.data_source_description["GAGES_POINT_SHP_FILE"]
+    time_zone_shp_file = os.path.join(
+        definitions.DATASET_DIR, "Time_Zones", "Time_Zones.shp"
+    )
     if not os.path.isfile(time_zone_shp_file):
         raise FileNotFoundError(
-            "Please download time zone file from: https://data-usdot.opendata.arcgis.com/datasets/time-zones")
+            "Please download time zone file from: https://data-usdot.opendata.arcgis.com/datasets/time-zones"
+        )
     gage_tz_dict = gage_intersect_time_zone(gages_points_shp_file, time_zone_shp_file)
     serialize_json(gage_tz_dict, os.path.join("test_data", "gage_tz.json"))
 
 
 def test_split_shp_to_shps_in_time_zones(camels, save_dir):
-    basins_shp_file = camels.data_source_description['CAMELS_BASINS_SHP_FILE']
+    basins_shp_file = camels.data_source_description["CAMELS_BASINS_SHP_FILE"]
     gage_tz_dict = unserialize_json_ordered(os.path.join("test_data", "gage_tz.json"))
     split_shp_to_shps_in_time_zones(basins_shp_file, gage_tz_dict, save_dir)
 
 
 def test_tif_basin_mean(camels):
-    eta_tif_files = [os.path.join("test_data", "det2000001.modisSSEBopETactual", "det2000001.modisSSEBopETactual.tif"),
-                     os.path.join("test_data", "det2000002.modisSSEBopETactual", "det2000002.modisSSEBopETactual.tif")]
+    eta_tif_files = [
+        os.path.join(
+            "test_data",
+            "det2000001.modisSSEBopETactual",
+            "det2000001.modisSSEBopETactual.tif",
+        ),
+        os.path.join(
+            "test_data",
+            "det2000002.modisSSEBopETactual",
+            "det2000002.modisSSEBopETactual.tif",
+        ),
+    ]
     if not os.path.isfile(eta_tif_files[0]) or not os.path.isfile(eta_tif_files[1]):
-        raise FileNotFoundError("Please download time zone file from: https://earlywarning.usgs.gov/ssebop/modis")
-    basins_shp_file = camels.data_source_description['CAMELS_BASINS_SHP_FILE']
-    print(calculate_tif_data_basin_mean(eta_tif_files, basins_shp_file))
-=======
-    print("Trans finished")
->>>>>>> 98927075
+        raise FileNotFoundError(
+            "Please download time zone file from: https://earlywarning.usgs.gov/ssebop/modis"
+        )
+    basins_shp_file = camels.data_source_description["CAMELS_BASINS_SHP_FILE"]
+    print(calculate_tif_data_basin_mean(eta_tif_files, basins_shp_file))