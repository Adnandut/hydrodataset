"""
Author: Wenyu Ouyang
Date: 2022-01-05 18:01:11
LastEditTime: 2024-09-10 19:15:33
LastEditors: Wenyu Ouyang
Description: Read Camels Series ("AUStralia", "BRazil", "ChiLe", "GreatBritain", "UnitedStates") datasets
FilePath: \hydrodataset\hydrodataset\camels.py
Copyright (c) 2021-2022 Wenyu Ouyang. All rights reserved.
"""

import json
import warnings
import collections
import fnmatch
import logging
import os
from typing import Union
import pandas as pd
import numpy as np
from pandas.core.dtypes.common import is_string_dtype, is_numeric_dtype
from pathlib import Path
from urllib.request import urlopen
from tqdm import tqdm
import xarray as xr
from hydroutils import hydro_time, hydro_file
from hydrodataset import CACHE_DIR, HydroDataset, CAMELS_REGIONS

CAMELS_NO_DATASET_ERROR_LOG = (
    "We cannot read this dataset now. Please check if you choose correctly:\n"
    + str(CAMELS_REGIONS)
)


def map_string_vars(ds):
    # Iterate over all variables in the dataset
    for var in ds.data_vars:
        # Check if the variable contains string data
        if ds[var].dtype == object:
            # Convert the DataArray to a pandas Series
            var_series = ds[var].to_series()

            # Get all unique strings and create a mapping to integers
            unique_strings = sorted(var_series.unique())
            mapping = {value: i for i, value in enumerate(unique_strings)}

            # Apply the mapping to the series
            mapped_series = var_series.map(mapping)

            # Convert the series back to a DataArray and replace the old one in the Dataset
            ds[var] = xr.DataArray(mapped_series)

    return ds


def time_intersect_dynamic_data(obs: np.array, date: np.array, t_range: list):
    """
    chose data from obs in the t_range

    Parameters
    ----------
    obs
        a np array
    date
        all periods for obs
    t_range
        the time range we need, such as ["1990-01-01","2000-01-01"]

    Returns
    -------
    np.array
        the chosen data
    """
    t_lst = hydro_time.t_range_days(t_range)
    nt = t_lst.shape[0]
    if len(obs) != nt:
        out = np.full([nt], np.nan)
        [c, ind1, ind2] = np.intersect1d(date, t_lst, return_indices=True)
        out[ind2] = obs[ind1]
    else:
        out = obs
    return out


class Camels(HydroDataset):
    def __init__(
        self,
        data_path=os.path.join("camels", "camels_us"),
        download=False,
        region: str = "US",
    ):
        """
        Initialization for CAMELS series dataset

        Parameters
        ----------
        data_path
            where we put the dataset.
            we already set the ROOT directory for hydrodataset,
            so here just set it as a relative path,
            by default "camels/camels_us"
        download
            if true, download, by defaulf False
        region
            the default is CAMELS(-US), since it's the first CAMELS dataset.
            All are included in CAMELS_REGIONS
        """
        super().__init__(data_path)
        if region not in CAMELS_REGIONS:
            raise NotImplementedError(
                f"Please chose one region in: {str(CAMELS_REGIONS)}"
            )
        self.region = region
        self.data_source_description = self.set_data_source_describe()
        if download:
            self.download_data_source()
        self.sites = self.read_site_info()

    def get_name(self):
        return "CAMELS_" + self.region

    def set_data_source_describe(self) -> collections.OrderedDict:
        """
        the files in the dataset and their location in file system

        Returns
        -------
        collections.OrderedDict
            the description for a CAMELS dataset
        """
        camels_db = self.data_source_dir

        if self.region == "US":
            return self._set_data_source_camelsus_describe(camels_db)
        elif self.region == "AUS":
            return self._set_data_source_camelsaus_describe(camels_db)
        elif self.region == "BR":
            return self._set_data_source_camelsbr_describe(camels_db)
        elif self.region == "CL":
            return self._set_data_source_camelscl_describe(camels_db)
        elif self.region == "GB":
            return self._set_data_source_camelsgb_describe(camels_db)
        elif self.region == "AUS_v2":
            return self._set_data_source_camelsausv2_describe(camels_db)
        else:
            raise NotImplementedError(CAMELS_NO_DATASET_ERROR_LOG)

    def _set_data_source_camelsgb_describe(self, camels_db):
        # shp file of basins
        camels_shp_file = camels_db.joinpath(
            "8344e4f3-d2ea-44f5-8afa-86d2987543a9",
            "8344e4f3-d2ea-44f5-8afa-86d2987543a9",
            "data",
            "CAMELS_GB_catchment_boundaries",
            "CAMELS_GB_catchment_boundaries.shp",
        )
        # flow and forcing data are in a same file
        flow_dir = camels_db.joinpath(
            "8344e4f3-d2ea-44f5-8afa-86d2987543a9",
            "8344e4f3-d2ea-44f5-8afa-86d2987543a9",
            "data",
            "timeseries",
        )
        forcing_dir = flow_dir
        # attr
        attr_dir = camels_db.joinpath(
            "8344e4f3-d2ea-44f5-8afa-86d2987543a9",
            "8344e4f3-d2ea-44f5-8afa-86d2987543a9",
            "data",
        )
        gauge_id_file = attr_dir.joinpath("CAMELS_GB_hydrometry_attributes.csv")
        attr_key_lst = [
            "climatic",
            "humaninfluence",
            "hydrogeology",
            "hydrologic",
            "hydrometry",
            "landcover",
            "soil",
            "topographic",
        ]

        return collections.OrderedDict(
            CAMELS_DIR=camels_db,
            CAMELS_FLOW_DIR=flow_dir,
            CAMELS_FORCING_DIR=forcing_dir,
            CAMELS_ATTR_DIR=attr_dir,
            CAMELS_ATTR_KEY_LST=attr_key_lst,
            CAMELS_GAUGE_FILE=gauge_id_file,
            CAMELS_BASINS_SHP_FILE=camels_shp_file,
        )

    def _set_data_source_camelscl_describe(self, camels_db):
        # attr
        attr_dir = camels_db.joinpath("1_CAMELScl_attributes")
        attr_file = attr_dir.joinpath("1_CAMELScl_attributes.txt")
        # shp file of basins
        camels_shp_file = camels_db.joinpath(
            "CAMELScl_catchment_boundaries",
            "catchments_camels_cl_v1.3.shp",
        )
        # config of flow data
        flow_dir_m3s = camels_db.joinpath("2_CAMELScl_streamflow_m3s")
        flow_dir_mm = camels_db.joinpath("3_CAMELScl_streamflow_mm")

        # forcing
        forcing_dir_precip_cr2met = camels_db.joinpath("4_CAMELScl_precip_cr2met")
        forcing_dir_precip_chirps = camels_db.joinpath("5_CAMELScl_precip_chirps")
        forcing_dir_precip_mswep = camels_db.joinpath("6_CAMELScl_precip_mswep")
        forcing_dir_precip_tmpa = camels_db.joinpath("7_CAMELScl_precip_tmpa")
        forcing_dir_tmin_cr2met = camels_db.joinpath("8_CAMELScl_tmin_cr2met")
        forcing_dir_tmax_cr2met = camels_db.joinpath("9_CAMELScl_tmax_cr2met")
        forcing_dir_tmean_cr2met = camels_db.joinpath("10_CAMELScl_tmean_cr2met")
        forcing_dir_pet_8d_modis = camels_db.joinpath("11_CAMELScl_pet_8d_modis")
        forcing_dir_pet_hargreaves = camels_db.joinpath("12_CAMELScl_pet_hargreaves")
        forcing_dir_swe = camels_db.joinpath("13_CAMELScl_swe")
        return collections.OrderedDict(
            CAMELS_DIR=camels_db,
            CAMELS_FLOW_DIR=[flow_dir_m3s, flow_dir_mm],
            CAMELS_FORCING_DIR=[
                forcing_dir_precip_cr2met,
                forcing_dir_precip_chirps,
                forcing_dir_precip_mswep,
                forcing_dir_precip_tmpa,
                forcing_dir_tmin_cr2met,
                forcing_dir_tmax_cr2met,
                forcing_dir_tmean_cr2met,
                forcing_dir_pet_8d_modis,
                forcing_dir_pet_hargreaves,
                forcing_dir_swe,
            ],
            CAMELS_ATTR_DIR=attr_dir,
            CAMELS_GAUGE_FILE=attr_file,
            CAMELS_BASINS_SHP_FILE=camels_shp_file,
        )

    def _set_data_source_camelsbr_describe(self, camels_db):
        # attr
        attr_dir = camels_db.joinpath(
            "01_CAMELS_BR_attributes", "01_CAMELS_BR_attributes"
        )
        # we don't need the location attr file
        attr_key_lst = [
            "climate",
            "geology",
            "human_intervention",
            "hydrology",
            "land_cover",
            "quality_check",
            "soil",
            "topography",
        ]
        # id and name, there are two types stations in CAMELS_BR, and we only chose the 897-stations version
        gauge_id_file = attr_dir.joinpath("camels_br_topography.txt")
        # shp file of basins
        camels_shp_file = camels_db.joinpath(
            "14_CAMELS_BR_catchment_boundaries",
            "14_CAMELS_BR_catchment_boundaries",
            "camels_br_catchments.shp",
        )
        # config of flow data
        flow_dir_m3s = camels_db.joinpath(
            "02_CAMELS_BR_streamflow_m3s", "02_CAMELS_BR_streamflow_m3s"
        )
        flow_dir_mm_selected_catchments = camels_db.joinpath(
            "03_CAMELS_BR_streamflow_mm_selected_catchments",
            "03_CAMELS_BR_streamflow_mm_selected_catchments",
        )
        flow_dir_simulated = camels_db.joinpath(
            "04_CAMELS_BR_streamflow_simulated",
            "04_CAMELS_BR_streamflow_simulated",
        )

        # forcing
        forcing_dir_precipitation_chirps = camels_db.joinpath(
            "05_CAMELS_BR_precipitation_chirps",
            "05_CAMELS_BR_precipitation_chirps",
        )
        forcing_dir_precipitation_mswep = camels_db.joinpath(
            "06_CAMELS_BR_precipitation_mswep",
            "06_CAMELS_BR_precipitation_mswep",
        )
        forcing_dir_precipitation_cpc = camels_db.joinpath(
            "07_CAMELS_BR_precipitation_cpc",
            "07_CAMELS_BR_precipitation_cpc",
        )
        forcing_dir_evapotransp_gleam = camels_db.joinpath(
            "08_CAMELS_BR_evapotransp_gleam",
            "08_CAMELS_BR_evapotransp_gleam",
        )
        forcing_dir_evapotransp_mgb = camels_db.joinpath(
            "09_CAMELS_BR_evapotransp_mgb",
            "09_CAMELS_BR_evapotransp_mgb",
        )
        forcing_dir_potential_evapotransp_gleam = camels_db.joinpath(
            "10_CAMELS_BR_potential_evapotransp_gleam",
            "10_CAMELS_BR_potential_evapotransp_gleam",
        )
        forcing_dir_temperature_min_cpc = camels_db.joinpath(
            "11_CAMELS_BR_temperature_min_cpc",
            "11_CAMELS_BR_temperature_min_cpc",
        )
        forcing_dir_temperature_mean_cpc = camels_db.joinpath(
            "12_CAMELS_BR_temperature_mean_cpc",
            "12_CAMELS_BR_temperature_mean_cpc",
        )
        forcing_dir_temperature_max_cpc = camels_db.joinpath(
            "13_CAMELS_BR_temperature_max_cpc",
            "13_CAMELS_BR_temperature_max_cpc",
        )
        return collections.OrderedDict(
            CAMELS_DIR=camels_db,
            CAMELS_FLOW_DIR=[
                flow_dir_m3s,
                flow_dir_mm_selected_catchments,
                flow_dir_simulated,
            ],
            CAMELS_FORCING_DIR=[
                forcing_dir_precipitation_chirps,
                forcing_dir_precipitation_mswep,
                forcing_dir_precipitation_cpc,
                forcing_dir_evapotransp_gleam,
                forcing_dir_evapotransp_mgb,
                forcing_dir_potential_evapotransp_gleam,
                forcing_dir_temperature_min_cpc,
                forcing_dir_temperature_mean_cpc,
                forcing_dir_temperature_max_cpc,
            ],
            CAMELS_ATTR_DIR=attr_dir,
            CAMELS_ATTR_KEY_LST=attr_key_lst,
            CAMELS_GAUGE_FILE=gauge_id_file,
            CAMELS_BASINS_SHP_FILE=camels_shp_file,
        )

    def _set_data_source_camelsausv2_describe(self, camels_db):
        # id and name
        gauge_id_file = camels_db.joinpath(
            "01_id_name_metadata",
            "01_id_name_metadata",
            "id_name_metadata.csv",
        )
        # shp file of basins
        camels_shp_file = camels_db.joinpath(
            "02_location_boundary_area",
            "02_location_boundary_area",
            "shp",
            "CAMELS_AUS_v2_BasinOutlets_adopted.shp",
        )
        # config of flow data
        flow_dir = camels_db.joinpath("03_streamflow", "03_streamflow")
        # attr
        attr_dir = camels_db.joinpath("04_attributes", "04_attributes")
        # forcing
        forcing_dir = camels_db.joinpath("05_hydrometeorology", "05_hydrometeorology")

        return collections.OrderedDict(
            CAMELS_DIR=camels_db,
            CAMELS_FLOW_DIR=flow_dir,
            CAMELS_FORCING_DIR=forcing_dir,
            CAMELS_ATTR_DIR=attr_dir,
            CAMELS_GAUGE_FILE=gauge_id_file,
            CAMELS_BASINS_SHP_FILE=camels_shp_file,
        )

    def _set_data_source_camelsaus_describe(self, camels_db):
        # id and name
        gauge_id_file = camels_db.joinpath(
            "01_id_name_metadata",
            "01_id_name_metadata",
            "id_name_metadata.csv",
        )
        # shp file of basins
        camels_shp_file = camels_db.joinpath(
            "02_location_boundary_area",
            "02_location_boundary_area",
            "shp",
            "CAMELS_AUS_BasinOutlets_adopted.shp",
        )
        # config of flow data
        flow_dir = camels_db.joinpath("03_streamflow", "03_streamflow")
        # attr
        attr_dir = camels_db.joinpath("04_attributes", "04_attributes")
        # forcing
        forcing_dir = camels_db.joinpath("05_hydrometeorology", "05_hydrometeorology")

        return collections.OrderedDict(
            CAMELS_DIR=camels_db,
            CAMELS_FLOW_DIR=flow_dir,
            CAMELS_FORCING_DIR=forcing_dir,
            CAMELS_ATTR_DIR=attr_dir,
            CAMELS_GAUGE_FILE=gauge_id_file,
            CAMELS_BASINS_SHP_FILE=camels_shp_file,
        )

    def _set_data_source_camelsus_describe(self, camels_db):
        # shp file of basins
        camels_shp_file = camels_db.joinpath(
            "basin_set_full_res", "HCDN_nhru_final_671.shp"
        )
        # config of flow data
        flow_dir = camels_db.joinpath(
            "basin_timeseries_v1p2_metForcing_obsFlow",
            "basin_dataset_public_v1p2",
            "usgs_streamflow",
        )
        flow_after_2015_dir = camels_db.joinpath(
            "camels_streamflow", "camels_streamflow"
        )
        # forcing
        forcing_dir = camels_db.joinpath(
            "basin_timeseries_v1p2_metForcing_obsFlow",
            "basin_dataset_public_v1p2",
            "basin_mean_forcing",
        )
        forcing_types = ["daymet", "maurer", "nldas"]
        # attr
        attr_dir = camels_db
        gauge_id_file = attr_dir.joinpath("camels_name.txt")
        attr_key_lst = ["topo", "clim", "hydro", "vege", "soil", "geol"]
        base_url = "https://gdex.ucar.edu/dataset/camels"
        download_url_lst = [
            f"{base_url}/file/basin_set_full_res.zip",
            # f"{base_url}/file/basin_timeseries_v1p2_metForcing_obsFlow.zip",
            f"{base_url}/file/camels_attributes_v2.0.xlsx",
            f"{base_url}/file/camels_clim.txt",
            f"{base_url}/file/camels_geol.txt",
            f"{base_url}/file/camels_hydro.txt",
            f"{base_url}/file/camels_name.txt",
            f"{base_url}/file/camels_soil.txt",
            f"{base_url}/file/camels_topo.txt",
            f"{base_url}/file/camels_vege.txt",
        ]

        return collections.OrderedDict(
            CAMELS_DIR=camels_db,
            CAMELS_FLOW_DIR=flow_dir,
            CAMELS_FLOW_AFTER2015_DIR=flow_after_2015_dir,
            CAMELS_FORCING_DIR=forcing_dir,
            CAMELS_FORCING_TYPE=forcing_types,
            CAMELS_ATTR_DIR=attr_dir,
            CAMELS_ATTR_KEY_LST=attr_key_lst,
            CAMELS_GAUGE_FILE=gauge_id_file,
            CAMELS_BASINS_SHP_FILE=camels_shp_file,
            CAMELS_DOWNLOAD_URL_LST=download_url_lst,
        )

    def download_data_source(self) -> None:
        """
        Download the required zip files

        Now we only support CAMELS-US's downloading.
        For others, please download it manually,
        and put all files of a dataset in one directory.
        For example, all files of CAMELS_AUS should be put in "camels_aus"

        Returns
        -------
        None
        """
        camels_config = self.data_source_description
        if self.region == "US":
            self.data_source_dir.mkdir(exist_ok=True)
            links = camels_config["CAMELS_DOWNLOAD_URL_LST"]
            for url in links:
                fzip = Path(self.data_source_dir, url.rsplit("/", 1)[1])
                if fzip.exists():
                    with urlopen(url) as response:
                        if (
                            int(response.info()["Content-length"])
                            != fzip.stat().st_size
                        ):
                            fzip.unlink()
            to_dl = [
                url
                for url in links
                if not Path(self.data_source_dir, url.rsplit("/", 1)[1]).exists()
            ]
            hydro_file.download_zip_files(to_dl, self.data_source_dir)
        else:
            warnings.warn("We only provide downloading methods for CAMELS-US now")
        hydro_file.zip_extract(camels_config["CAMELS_DIR"])

    def read_site_info(self) -> pd.DataFrame:
        """
        Read the basic information of gages in a CAMELS dataset

        Returns
        -------
        pd.DataFrame
            basic info of gages
        """
        camels_file = self.data_source_description["CAMELS_GAUGE_FILE"]
        if self.region == "US":
            data = pd.read_csv(
                camels_file, sep=";", dtype={"gauge_id": str, "huc_02": str}
            )
        elif self.region == "AUS":
            data = pd.read_csv(camels_file, sep=",", dtype={"station_id": str})
        elif self.region == "AUS_v2":
            data = pd.read_csv(camels_file, sep=",", dtype={"station_id": str})
        elif self.region == "BR":
            data = pd.read_csv(camels_file, sep="\s+", dtype={"gauge_id": str})
        elif self.region == "CL":
            data = pd.read_csv(camels_file, sep="\t", index_col=0)
        elif self.region == "GB":
            data = pd.read_csv(camels_file, sep=",", dtype={"gauge_id": str})
        else:
            raise NotImplementedError(CAMELS_NO_DATASET_ERROR_LOG)
        return data

    def get_constant_cols(self) -> np.ndarray:
        """
        all readable attrs in CAMELS

        Returns
        -------
        np.array
            attribute types
        """
        data_folder = self.data_source_description["CAMELS_ATTR_DIR"]
        if self.region == "US":
            return self._get_constant_cols_some(data_folder, "camels_", ".txt", ";")
        elif self.region == "AUS":
            attr_all_file = os.path.join(
                self.data_source_description["CAMELS_DIR"],
                "CAMELS_AUS_Attributes-Indices_MasterTable.csv",
            )
            camels_aus_attr_indices_data = pd.read_csv(attr_all_file, sep=",")
            # exclude station id
            return camels_aus_attr_indices_data.columns.values[1:]
        elif self.region == "AUS_v2":
            attr_all_file = os.path.join(
                self.data_source_description["CAMELS_DIR"],
                "CAMELS_AUS_Attributes&Indices_MasterTable.csv",
            )
            camels_aus_v2_attr_indices_data = pd.read_csv(attr_all_file, sep=",")
            # exclude station id
            return camels_aus_v2_attr_indices_data.columns.values[1:]
        elif self.region == "BR":
            return self._get_constant_cols_some(
                data_folder, "camels_br_", ".txt", "\s+"
            )
        elif self.region == "CL":
            camels_cl_attr_data = self.sites
            # exclude station id
            return camels_cl_attr_data.index.values
        elif self.region == "GB":
            return self._get_constant_cols_some(
                data_folder, "CAMELS_GB_", "_attributes.csv", ","
            )
        else:
            raise NotImplementedError(CAMELS_NO_DATASET_ERROR_LOG)

    def _get_constant_cols_some(self, data_folder, arg1, arg2, sep):
        var_dict = {}
        var_lst = []
        key_lst = self.data_source_description["CAMELS_ATTR_KEY_LST"]
        for key in key_lst:
            data_file = os.path.join(data_folder, arg1 + key + arg2)
            data_temp = pd.read_csv(data_file, sep=sep)
            var_lst_temp = list(data_temp.columns[1:])
            var_dict[key] = var_lst_temp
            var_lst.extend(var_lst_temp)
        return np.array(var_lst)

    def get_relevant_cols(self) -> np.ndarray:
        """
        all readable forcing types

        Returns
        -------
        np.array
            forcing types
        """
        if self.region == "US":
            # PET is from model_output file in CAMELS-US
            return np.array(
                ["dayl", "prcp", "srad", "swe", "tmax", "tmin", "vp", "PET"]
            )
        elif self.region == "AUS":
            forcing_types = []
            for root, dirs, files in os.walk(
                self.data_source_description["CAMELS_FORCING_DIR"]
            ):
                if root == self.data_source_description["CAMELS_FORCING_DIR"]:
                    continue
                forcing_types.extend(
                    file[:-4] for file in files if file != "ClimaticIndices.csv"
                )
            return np.array(forcing_types)
        elif self.region == "AUS_v2":
            forcing_types = []
            for root, dirs, files in os.walk(
                self.data_source_description["CAMELS_FORCING_DIR"]
            ):
                if root == self.data_source_description["CAMELS_FORCING_DIR"]:
                    continue
                forcing_types.extend(
                    file[:-4] for file in files if file not in ["ClimaticIndices.csv", "desktop.ini"]
                )
            return np.array(forcing_types)
        elif self.region == "BR":
            return np.array(
                [
                    str(forcing_dir).split(os.sep)[-1][13:]
                    for forcing_dir in self.data_source_description[
                        "CAMELS_FORCING_DIR"
                    ]
                ]
            )
        elif self.region == "CL":
            return np.array(
                [
                    "_".join(str(forcing_dir).split(os.sep)[-1].split("_")[2:])
                    for forcing_dir in self.data_source_description[
                        "CAMELS_FORCING_DIR"
                    ]
                ]
            )
        elif self.region == "GB":
            return np.array(
                [
                    "precipitation",
                    "pet",
                    "temperature",
                    "peti",
                    "humidity",
                    "shortwave_rad",
                    "longwave_rad",
                    "windspeed",
                ]
            )
        else:
            raise NotImplementedError(CAMELS_NO_DATASET_ERROR_LOG)

    def get_target_cols(self) -> np.ndarray:
        """
        For CAMELS, the target vars are streamflows

        Returns
        -------
        np.array
            streamflow types
        """
        if self.region == "US":
            return np.array(["usgsFlow", "ET"])
        elif self.region == "AUS":
            # QualityCodes are not streamflow data.
            # MLd means "1 Megaliters Per Day"; 1 MLd = 0.011574074074074 cubic-meters-per-second
            # mmd means "mm/day"
            return np.array(
                [
                    "streamflow_MLd",
                    "streamflow_MLd_inclInfilled",
                    "streamflow_mmd",
                    "streamflow_QualityCodes",
                ]
            )
        elif self.region == "AUS_v2":
            # QualityCodes are not streamflow data.
            # MLd means "1 Megaliters Per Day"; 1 MLd = 0.011574074074074 cubic-meters-per-second
            # mmd means "mm/day"
            return np.array(
                [
                    "streamflow_MLd",
                    "streamflow_MLd_inclInfilled",
                    "streamflow_mmd",
                    "streamflow_QualityCodes",
                ]
            )
        elif self.region == "BR":
            return np.array(
                [
                    str(flow_dir).split(os.sep)[-1][13:]
                    for flow_dir in self.data_source_description["CAMELS_FLOW_DIR"]
                ]
            )
        elif self.region == "CL":
            return np.array(
                [
                    str(flow_dir).split(os.sep)[-1][11:]
                    for flow_dir in self.data_source_description["CAMELS_FLOW_DIR"]
                ]
            )
        elif self.region == "GB":
            return np.array(["discharge_spec", "discharge_vol"])
        else:
            raise NotImplementedError(CAMELS_NO_DATASET_ERROR_LOG)

    def read_object_ids(self, **kwargs) -> np.ndarray:
        """
        read station ids

        Parameters
        ----------
        **kwargs
            optional params if needed

        Returns
        -------
        np.array
            gage/station ids
        """
        if self.region in ["BR", "GB", "US"]:
            return self.sites["gauge_id"].values
        elif self.region in ["AUS", "AUS_v2"]:
            return self.sites["station_id"].values
        elif self.region == "CL":
            station_ids = self.sites.columns.values
            # for 7-digit id, replace the space with 0 to get a 8-digit id
            cl_station_ids = [
                station_id.split(" ")[-1].zfill(8) for station_id in station_ids
            ]
            return np.array(cl_station_ids)
        else:
            raise NotImplementedError(CAMELS_NO_DATASET_ERROR_LOG)

    def read_usgs_gage(self, usgs_id, t_range):
        """
        read streamflow data of a station for date before 2015-01-01 from CAMELS-US

        Parameters
        ----------
        usgs_id
            the station id
        t_range
            the time range, for example, ["1990-01-01", "2000-01-01"]

        Returns
        -------
        np.array
            streamflow data of one station for a given time range
        """
        logging.debug("reading %s streamflow data before 2015", usgs_id)
        gage_id_df = self.sites
        huc = gage_id_df[gage_id_df["gauge_id"] == usgs_id]["huc_02"].values[0]
        usgs_file = os.path.join(
            self.data_source_description["CAMELS_FLOW_DIR"],
            huc,
            usgs_id + "_streamflow_qc.txt",
        )
        data_temp = pd.read_csv(usgs_file, sep=r"\s+", header=None)
        obs = data_temp[4].values
        obs[obs < 0] = np.nan
        t_lst = hydro_time.t_range_days(t_range)
        nt = t_lst.shape[0]
        return (
            self._read_usgs_gage_for_some(nt, data_temp, t_lst, obs)
            if len(obs) != nt
            else obs
        )

    def _read_usgs_gage_for_some(self, nt, data_temp, t_lst, obs):
        result = np.full([nt], np.nan)
        df_date = data_temp[[1, 2, 3]]
        df_date.columns = ["year", "month", "day"]
        date = pd.to_datetime(df_date).values.astype("datetime64[D]")
        [C, ind1, ind2] = np.intersect1d(date, t_lst, return_indices=True)
        result[ind2] = obs[ind1]
        return result

    def read_camels_streamflow(self, usgs_id, t_range):
        """
        read streamflow data of a station for date after 2015 from CAMELS-US

        The streamflow data is downloaded from USGS website by HyRivers tools

        Parameters
        ----------
        usgs_id
            the station id
        t_range
            the time range, for example, ["2015-01-01", "2022-01-01"]

        Returns
        -------
        np.array
            streamflow data of one station for a given time range
        """
        logging.debug("reading %s streamflow data after 2015", usgs_id)
        gage_id_df = self.sites
        huc = gage_id_df[gage_id_df["gauge_id"] == usgs_id]["huc_02"].values[0]
        usgs_file = os.path.join(
            self.data_source_description["CAMELS_FLOW_AFTER2015_DIR"],
            huc,
            usgs_id + "_streamflow_qc.txt",
        )
        data_temp = pd.read_csv(usgs_file, sep=",", header=None, skiprows=1)
        obs = data_temp[4].values
        obs[obs < 0] = np.nan
        t_lst = hydro_time.t_range_days(t_range)
        nt = t_lst.shape[0]
        return (
            self._read_usgs_gage_for_some(nt, data_temp, t_lst, obs)
            if len(obs) != nt
            else obs
        )

    def read_br_gage_flow(self, gage_id, t_range, flow_type):
        """
        Read gage's streamflow from CAMELS-BR

        Parameters
        ----------
        gage_id
            the station id
        t_range
            the time range, for example, ["1990-01-01", "2000-01-01"]
        flow_type
            "streamflow_m3s" or "streamflow_mm_selected_catchments" or "streamflow_simulated"

        Returns
        -------
        np.array
            streamflow data of one station for a given time range
        """
        logging.debug("reading %s streamflow data", gage_id)
        dir_ = [
            str(flow_dir)
            for flow_dir in self.data_source_description["CAMELS_FLOW_DIR"]
            if flow_type in str(flow_dir)
        ][0]
        if flow_type == "streamflow_mm_selected_catchments":
            flow_type = "streamflow_mm"
        elif flow_type == "streamflow_simulated":
            flow_type = "simulated_streamflow"
        gage_file = os.path.join(dir_, gage_id + "_" + flow_type + ".txt")
        data_temp = pd.read_csv(gage_file, sep=r"\s+")
        obs = data_temp.iloc[:, 3].values
        obs[obs < 0] = np.nan
        df_date = data_temp[["year", "month", "day"]]
        date = pd.to_datetime(df_date).values.astype("datetime64[D]")
        return time_intersect_dynamic_data(obs, date, t_range)

    def read_gb_gage_flow_forcing(self, gage_id, t_range, var_type):
        """
        Read gage's streamflow or forcing from CAMELS-GB

        Parameters
        ----------
        gage_id
            the station id
        t_range
            the time range, for example, ["1990-01-01", "2000-01-01"]
        var_type
            flow type: "discharge_spec" or "discharge_vol"
            forcing type: "precipitation", "pet", "temperature", "peti", "humidity", "shortwave_rad", "longwave_rad",
                          "windspeed"

        Returns
        -------
        np.array
            streamflow or forcing data of one station for a given time range
        """
        logging.debug("reading %s streamflow data", gage_id)
        gage_file = os.path.join(
            self.data_source_description["CAMELS_FLOW_DIR"],
            "CAMELS_GB_hydromet_timeseries_" + gage_id + "_19701001-20150930.csv",
        )
        data_temp = pd.read_csv(gage_file, sep=",")
        obs = data_temp[var_type].values
        if var_type in ["discharge_spec", "discharge_vol"]:
            obs[obs < 0] = np.nan
        date = pd.to_datetime(data_temp["date"]).values.astype("datetime64[D]")
        return time_intersect_dynamic_data(obs, date, t_range)

    def read_target_cols(
        self,
        gage_id_lst: Union[list, np.array] = None,
        t_range: list = None,
        target_cols: Union[list, np.array] = None,
        **kwargs,
    ) -> np.ndarray:
        """
        read target values; for CAMELS, they are streamflows

        default target_cols is an one-value list
        Notice: the unit of target outputs in different regions are not totally same

        Parameters
        ----------
        gage_id_lst
            station ids
        t_range
            the time range, for example, ["1990-01-01", "2000-01-01"]
        target_cols
            the default is None, but we neea at least one default target.
            For CAMELS-US, it is ["usgsFlow"];
            for CAMELS-AUS, it's ["streamflow_mmd"]
            for CAMELS-AUS, it's ["streamflow_m3s"]
        kwargs
            some other params if needed

        Returns
        -------
        np.array
            streamflow data, 3-dim [station, time, streamflow]
        """
        if target_cols is None:
            return np.array([])
        else:
            nf = len(target_cols)
        t_range_list = hydro_time.t_range_days(t_range)
        nt = t_range_list.shape[0]
        y = np.full([len(gage_id_lst), nt, nf], np.nan)
        if self.region == "US":
            for k in tqdm(
                range(len(gage_id_lst)), desc="Read streamflow data of CAMELS-US"
            ):
                for j in range(len(target_cols)):
                    if target_cols[j] == "ET":
                        data_et = self.read_camels_us_model_output_data(
                            gage_id_lst[k : k + 1], t_range, ["ET"]
                        )
                        y[k, :, j : j + 1] = data_et
                    else:
                        data_obs = self._read_augmented_camels_streamflow(
                            gage_id_lst, t_range, t_range_list, k
                        )
                        y[k, :, j] = data_obs
        elif self.region == "AUS":
            for k in tqdm(
                range(len(target_cols)), desc="Read streamflow data of CAMELS-AUS"
            ):
                flow_data = pd.read_csv(
                    os.path.join(
                        self.data_source_description["CAMELS_FLOW_DIR"],
                        target_cols[k] + ".csv",
                    )
                )
                df_date = flow_data[["year", "month", "day"]]
                date = pd.to_datetime(df_date).values.astype("datetime64[D]")
                [c, ind1, ind2] = np.intersect1d(
                    date, t_range_list, return_indices=True
                )
                chosen_data = flow_data[gage_id_lst].values[ind1, :]
                chosen_data[chosen_data < 0] = np.nan
                y[:, ind2, k] = chosen_data.T
                # ML/d-->m3/s
                if target_cols[k] == "streamflow_MLd":
                    y = y / 84.6
        elif self.region == "AUS_v2":
            for k in tqdm(
                range(len(target_cols)), desc="Read streamflow data of CAMELS-AUS-V2"
            ):
                flow_data = pd.read_csv(
                    os.path.join(
                        self.data_source_description["CAMELS_FLOW_DIR"],
                        target_cols[k] + ".csv",
                    )
                )
                df_date = flow_data[["year", "month", "day"]]
                date = pd.to_datetime(df_date).values.astype("datetime64[D]")
                [c, ind1, ind2] = np.intersect1d(
                    date, t_range_list, return_indices=True
                )
                chosen_data = flow_data[gage_id_lst].values[ind1, :]
                chosen_data[chosen_data < 0] = np.nan
                y[:, ind2, k] = chosen_data.T
                # ML/d-->m3/s
                if target_cols[k] == "streamflow_MLd":
                    y = y / 84.6
        elif self.region == "BR":
            for j in tqdm(
                range(len(target_cols)), desc="Read streamflow data of CAMELS-BR"
            ):
                for k in tqdm(range(len(gage_id_lst))):
                    data_obs = self.read_br_gage_flow(
                        gage_id_lst[k], t_range, target_cols[j]
                    )
                    y[k, :, j] = data_obs
        elif self.region == "CL":
            for k in tqdm(
                range(len(target_cols)), desc="Read streamflow data of CAMELS-CL"
            ):
                if target_cols[k] == "streamflow_m3s":
                    flow_data = pd.read_csv(
                        os.path.join(
                            self.data_source_description["CAMELS_FLOW_DIR"][0],
                            "2_CAMELScl_streamflow_m3s.txt",
                        ),
                        sep="\t",
                        index_col=0,
                    )
                elif target_cols[k] == "streamflow_mm":
                    flow_data = pd.read_csv(
                        os.path.join(
                            self.data_source_description["CAMELS_FLOW_DIR"][1],
                            "3_CAMELScl_streamflow_mm.txt",
                        ),
                        sep="\t",
                        index_col=0,
                    )
                else:
                    raise NotImplementedError(CAMELS_NO_DATASET_ERROR_LOG)
                date = pd.to_datetime(flow_data.index.values).values.astype(
                    "datetime64[D]"
                )
                [c, ind1, ind2] = np.intersect1d(
                    date, t_range_list, return_indices=True
                )
                station_ids = [id_.zfill(8) for id_ in flow_data.columns.values]
                assert all(x < y for x, y in zip(station_ids, station_ids[1:]))
                ind3 = [station_ids.index(tmp) for tmp in gage_id_lst]
                # to guarantee the sequence is not changed we don't use np.intersect1d
                chosen_data = flow_data.iloc[ind1, ind3].replace(
                    "\s+", np.nan, regex=True
                )
                chosen_data = chosen_data.astype(float)
                chosen_data[chosen_data < 0] = np.nan
                y[:, ind2, k] = chosen_data.values.T
        elif self.region == "GB":
            for j in tqdm(
                range(len(target_cols)), desc="Read streamflow data of CAMELS-GB"
            ):
                for k in tqdm(range(len(gage_id_lst))):
                    data_obs = self.read_gb_gage_flow_forcing(
                        gage_id_lst[k], t_range, target_cols[j]
                    )
                    y[k, :, j] = data_obs
        else:
            raise NotImplementedError(CAMELS_NO_DATASET_ERROR_LOG)
        # Keep unit of streamflow unified: we use ft3/s here
        # unit of flow in AUS is MegaLiter/day -> m3/s
        if self.region != "US":
            # other units are m3/s -> ft3/s
            y = y * 35.314666721489
        return y

    def _read_augmented_camels_streamflow(self, gage_id_lst, t_range, t_range_list, k):
        dt150101 = hydro_time.t2str("2015-01-01")
        if t_range_list[-1] > dt150101 and t_range_list[0] < dt150101:
            # latest streamflow data in CAMELS is 2014/12/31
            data_obs_after_2015 = self.read_camels_streamflow(
                gage_id_lst[k], ["2015-01-01", t_range[1]]
            )
            data_obs_before_2015 = self.read_usgs_gage(
                gage_id_lst[k], [t_range[0], "2015-01-01"]
            )
            return np.concatenate((data_obs_before_2015, data_obs_after_2015))
        elif t_range_list[-1] <= dt150101:
            return self.read_usgs_gage(gage_id_lst[k], t_range)
        else:
            return self.read_camels_streamflow(gage_id_lst[k], t_range)

    def read_camels_us_model_output_data(
        self,
        gage_id_lst: list = None,
        t_range: list = None,
        var_lst: list = None,
        forcing_type="daymet",
    ) -> np.array:
        """
        Read model output data of CAMELS-US, including SWE, PRCP, RAIM, TAIR, PET, ET, MOD_RUN, OBS_RUN
        Date starts from 1980-10-01 to 2014-12-31

        Parameters
        ----------
        gage_id_lst : list
            the station id list
        var_lst : list
            the variable list
        t_range : list
            the time range, for example, ["1990-01-01", "2000-01-01"]
        forcing_type : str, optional
            by default "daymet"
        """
        t_range_list = hydro_time.t_range_days(t_range)
        model_out_put_var_lst = [
            "SWE",
            "PRCP",
            "RAIM",
            "TAIR",
            "PET",
            "ET",
            "MOD_RUN",
            "OBS_RUN",
        ]
        if not set(var_lst).issubset(set(model_out_put_var_lst)):
            raise RuntimeError("not in this list")
        nt = t_range_list.shape[0]
        chosen_camels_mods = np.full([len(gage_id_lst), nt, len(var_lst)], np.nan)
        count = 0
        for usgs_id in tqdm(gage_id_lst, desc="Read model output data of CAMELS-US"):
            gage_id_df = self.sites
            huc02_ = gage_id_df[gage_id_df["gauge_id"] == usgs_id]["huc_02"].values[0]
            file_path_dir = os.path.join(
                self.data_source_dir,
                "basin_timeseries_v1p2_modelOutput_" + forcing_type,
                "model_output_" + forcing_type,
                "model_output",
                "flow_timeseries",
                forcing_type,
                huc02_,
            )
            sac_random_seeds = [
                "05",
                "11",
                "27",
                "33",
                "48",
                "59",
                "66",
                "72",
                "80",
                "94",
            ]
            files = [
                os.path.join(
                    file_path_dir, usgs_id + "_" + random_seed + "_model_output.txt"
                )
                for random_seed in sac_random_seeds
            ]
            results = []
            for file in files:
                result = pd.read_csv(file, sep="\s+")
                df_date = result[["YR", "MNTH", "DY"]]
                df_date.columns = ["year", "month", "day"]
                date = pd.to_datetime(df_date).values.astype("datetime64[D]")
                [c, ind1, ind2] = np.intersect1d(
                    date, t_range_list, return_indices=True
                )
                results.append(result[var_lst].values[ind1])
            result_np = np.array(results)
            chosen_camels_mods[count, ind2, :] = np.mean(result_np, axis=0)
            count = count + 1
        return chosen_camels_mods

    def read_forcing_gage(self, usgs_id, var_lst, t_range_list, forcing_type="daymet"):
        # data_source = daymet or maurer or nldas
        logging.debug("reading %s forcing data", usgs_id)
        gage_id_df = self.sites
        huc = gage_id_df[gage_id_df["gauge_id"] == usgs_id]["huc_02"].values[0]

        data_folder = self.data_source_description["CAMELS_FORCING_DIR"]
        temp_s = "cida" if forcing_type == "daymet" else forcing_type
        data_file = os.path.join(
            data_folder,
            forcing_type,
            huc,
            f"{usgs_id}_lump_{temp_s}_forcing_leap.txt",
        )
        data_temp = pd.read_csv(data_file, sep=r"\s+", header=None, skiprows=4)
        forcing_lst = [
            "Year",
            "Mnth",
            "Day",
            "Hr",
            "dayl",
            "prcp",
            "srad",
            "swe",
            "tmax",
            "tmin",
            "vp",
        ]
        df_date = data_temp[[0, 1, 2]]
        df_date.columns = ["year", "month", "day"]
        date = pd.to_datetime(df_date).values.astype("datetime64[D]")

        nf = len(var_lst)
        [c, ind1, ind2] = np.intersect1d(date, t_range_list, return_indices=True)
        nt = c.shape[0]
        out = np.full([nt, nf], np.nan)

        for k in range(nf):
            ind = forcing_lst.index(var_lst[k])
            out[ind2, k] = data_temp[ind].values[ind1]
        return out

    def read_br_basin_forcing(self, gage_id, t_range, var_type) -> np.array:
        """
        Read one forcing data for a basin in CAMELS_BR

        Parameters
        ----------
        gage_id
            basin id
        t_range
            the time range, for example, ["1995-01-01", "2005-01-01"]
        var_type
            the forcing variable type

        Returns
        -------
        np.array
            one type forcing data of a basin in a given time range
        """
        dir_ = [
            str(_dir)
            for _dir in self.data_source_description["CAMELS_FORCING_DIR"]
            if var_type in str(_dir)
        ][0]
        if var_type in [
            "temperature_min_cpc",
            "temperature_mean_cpc",
            "temperature_max_cpc",
        ]:
            var_type = var_type[:-4]
        gage_file = os.path.join(dir_, gage_id + "_" + var_type + ".txt")
        data_temp = pd.read_csv(gage_file, sep=r"\s+")
        obs = data_temp.iloc[:, 3].values
        df_date = data_temp[["year", "month", "day"]]
        date = pd.to_datetime(df_date).values.astype("datetime64[D]")
        return time_intersect_dynamic_data(obs, date, t_range)

    def read_relevant_cols(
        self,
        gage_id_lst: list = None,
        t_range: list = None,
        var_lst: list = None,
        forcing_type="daymet",
    ) -> np.ndarray:
        """
        Read forcing data

        Parameters
        ----------
        gage_id_lst
            station ids
        t_range
            the time range, for example, ["1990-01-01", "2000-01-01"]
        var_lst
            forcing variable types
        forcing_type
            now only for CAMELS-US, there are three types: daymet, nldas, maurer
        Returns
        -------
        np.array
            forcing data
        """
        t_range_list = hydro_time.t_range_days(t_range)
        nt = t_range_list.shape[0]
        x = np.full([len(gage_id_lst), nt, len(var_lst)], np.nan)
        if self.region == "US":
            for k in tqdm(
                range(len(gage_id_lst)), desc="Read forcing data of CAMELS-US"
            ):
                if "PET" in var_lst:
                    pet_idx = var_lst.index("PET")
                    data_pet = self.read_camels_us_model_output_data(
                        gage_id_lst[k : k + 1], t_range, ["PET"]
                    )
                    x[k, :, pet_idx : pet_idx + 1] = data_pet
                    no_pet_var_lst = [x for x in var_lst if x != "PET"]
                    data = self.read_forcing_gage(
                        gage_id_lst[k],
                        no_pet_var_lst,
                        t_range_list,
                        forcing_type=forcing_type,
                    )
                    var_indices = [var_lst.index(var) for var in no_pet_var_lst]
                    x[k : k + 1, :, var_indices] = data
                else:
                    data = self.read_forcing_gage(
                        gage_id_lst[k],
                        var_lst,
                        t_range_list,
                        forcing_type=forcing_type,
                    )
                    x[k, :, :] = data
        elif self.region == "AUS":
            for k in tqdm(range(len(var_lst)), desc="Read forcing data of CAMELS-AUS"):
                if "precipitation_" in var_lst[k]:
                    forcing_dir = os.path.join(
                        self.data_source_description["CAMELS_FORCING_DIR"],
                        "01_precipitation_timeseries",
                    )
                elif "et_" in var_lst[k] or "evap_" in var_lst[k]:
                    forcing_dir = os.path.join(
                        self.data_source_description["CAMELS_FORCING_DIR"],
                        "02_EvaporativeDemand_timeseries",
                    )
                elif "_AWAP" in var_lst[k]:
                    forcing_dir = os.path.join(
                        self.data_source_description["CAMELS_FORCING_DIR"],
                        "03_Other",
                        "AWAP",
                    )
                elif "_SILO" in var_lst[k]:
                    forcing_dir = os.path.join(
                        self.data_source_description["CAMELS_FORCING_DIR"],
                        "03_Other",
                        "SILO",
                    )
                else:
                    raise NotImplementedError(CAMELS_NO_DATASET_ERROR_LOG)
                forcing_data = pd.read_csv(
                    os.path.join(forcing_dir, var_lst[k] + ".csv")
                )
                df_date = forcing_data[["year", "month", "day"]]
                date = pd.to_datetime(df_date).values.astype("datetime64[D]")
                [c, ind1, ind2] = np.intersect1d(
                    date, t_range_list, return_indices=True
                )
                chosen_data = forcing_data[gage_id_lst].values[ind1, :]
                x[:, ind2, k] = chosen_data.T
        elif self.region == "AUS_v2":
            for k in tqdm(range(len(var_lst)), desc="Read forcing data of CAMELS-AUS-V2"):
                if "precipitation_" in var_lst[k]:
                    forcing_dir = os.path.join(
                        self.data_source_description["CAMELS_FORCING_DIR"],
                        "01_precipitation_timeseries",
                    )
                elif "et_" in var_lst[k] or "evap_" in var_lst[k]:
                    forcing_dir = os.path.join(
                        self.data_source_description["CAMELS_FORCING_DIR"],
                        "02_EvaporativeDemand_timeseries",
                    )
                elif "_AGCD" in var_lst[k]:
                    forcing_dir = os.path.join(
                        self.data_source_description["CAMELS_FORCING_DIR"],
                        "03_Other",
                        "AGCD",
                    )
                elif "_SILO" in var_lst[k]:
                    forcing_dir = os.path.join(
                        self.data_source_description["CAMELS_FORCING_DIR"],
                        "03_Other",
                        "SILO",
                    )
                else:
                    raise NotImplementedError(CAMELS_NO_DATASET_ERROR_LOG)
                forcing_data = pd.read_csv(
                    os.path.join(forcing_dir, var_lst[k] + ".csv")
                )
                df_date = forcing_data[["year", "month", "day"]]
                date = pd.to_datetime(df_date).values.astype("datetime64[D]")
                [c, ind1, ind2] = np.intersect1d(
                    date, t_range_list, return_indices=True
                )
                chosen_data = forcing_data[gage_id_lst].values[ind1, :]
                x[:, ind2, k] = chosen_data.T
        elif self.region == "BR":
            for j in tqdm(range(len(var_lst)), desc="Read forcing data of CAMELS-BR"):
                for k in tqdm(range(len(gage_id_lst))):
                    data_obs = self.read_br_basin_forcing(
                        gage_id_lst[k], t_range, var_lst[j]
                    )
                    x[k, :, j] = data_obs
        elif self.region == "CL":
            for k in tqdm(range(len(var_lst)), desc="Read forcing data of CAMELS-CL"):
                for tmp in os.listdir(self.data_source_description["CAMELS_DIR"]):
                    if fnmatch.fnmatch(tmp, "*" + var_lst[k]):
                        tmp_ = os.path.join(
                            self.data_source_description["CAMELS_DIR"], tmp
                        )
                        if os.path.isdir(tmp_):
                            forcing_file = os.path.join(tmp_, os.listdir(tmp_)[0])
                forcing_data = pd.read_csv(forcing_file, sep="\t", index_col=0)
                date = pd.to_datetime(forcing_data.index.values).values.astype(
                    "datetime64[D]"
                )
                [c, ind1, ind2] = np.intersect1d(
                    date, t_range_list, return_indices=True
                )
                station_ids = [id_.zfill(8) for id_ in forcing_data.columns.values]
                assert all(x < y for x, y in zip(station_ids, station_ids[1:]))
                ind3 = [station_ids.index(tmp) for tmp in gage_id_lst]
                # to guarantee the sequence is not changed we don't use np.intersect1d
                chosen_data = forcing_data.iloc[ind1, ind3].replace(
                    "\s+", np.nan, regex=True
                )
                x[:, ind2, k] = chosen_data.values.T
        elif self.region == "GB":
            for j in tqdm(range(len(var_lst)), desc="Read forcing data of CAMELS-GB"):
                for k in tqdm(range(len(gage_id_lst))):
                    data_forcing = self.read_gb_gage_flow_forcing(
                        gage_id_lst[k], t_range, var_lst[j]
                    )
                    x[k, :, j] = data_forcing
        else:
            raise NotImplementedError(CAMELS_NO_DATASET_ERROR_LOG)
        return x

    def read_attr_all(self):
        data_folder = self.data_source_description["CAMELS_ATTR_DIR"]
        key_lst = self.data_source_description["CAMELS_ATTR_KEY_LST"]
        f_dict = {}
        var_dict = {}
        var_lst = []
        out_lst = []
        gage_dict = self.sites
        if self.region == "US":
            camels_str = "camels_"
            sep_ = ";"
        elif self.region == "BR":
            camels_str = "camels_br_"
            sep_ = "\s+"
        elif self.region == "GB":
            camels_str = "CAMELS_GB_"
            sep_ = ","
        else:
            raise NotImplementedError(CAMELS_NO_DATASET_ERROR_LOG)
        for key in key_lst:
            data_file = os.path.join(data_folder, camels_str + key + ".txt")
            if self.region == "GB":
                data_file = os.path.join(
                    data_folder, camels_str + key + "_attributes.csv"
                )
            elif self.region == "CC":
                data_file = os.path.join(data_folder, key + ".csv")
            data_temp = pd.read_csv(data_file, sep=sep_)
            var_lst_temp = list(data_temp.columns[1:])
            var_dict[key] = var_lst_temp
            var_lst.extend(var_lst_temp)
            k = 0
            gage_id_key = "gauge_id"
            if self.region == "CC":
                gage_id_key = "gage_id"
            n_gage = len(gage_dict[gage_id_key].values)
            out_temp = np.full([n_gage, len(var_lst_temp)], np.nan)
            for field in var_lst_temp:
                if is_string_dtype(data_temp[field]):
                    value, ref = pd.factorize(data_temp[field], sort=True)
                    out_temp[:, k] = value
                    f_dict[field] = ref.tolist()
                elif is_numeric_dtype(data_temp[field]):
                    out_temp[:, k] = data_temp[field].values
                k = k + 1
            out_lst.append(out_temp)
        out = np.concatenate(out_lst, 1)
        return out, var_lst, var_dict, f_dict

    def read_attr_all_in_one_file(self):
        """
        Read all attr data in CAMELS_AUS or CAMELS_CL

        Returns
        -------
        np.array
            all attr data in CAMELS_AUS or CAMELS_CL
        """
        if self.region == "AUS":
            attr_all_file = os.path.join(
                self.data_source_description["CAMELS_DIR"],
                "CAMELS_AUS_Attributes-Indices_MasterTable.csv",
            )
            all_attr = pd.read_csv(attr_all_file, sep=",")
        elif self.region == "AUS_v2":
            attr_all_file = os.path.join(
                self.data_source_description["CAMELS_DIR"],
                "CAMELS_AUS_Attributes&Indices_MasterTable.csv",
            )
            all_attr = pd.read_csv(attr_all_file, sep=",")
        elif self.region == "CL":
            attr_all_file = os.path.join(
                self.data_source_description["CAMELS_ATTR_DIR"],
                "1_CAMELScl_attributes.txt",
            )
            all_attr_tmp = pd.read_csv(attr_all_file, sep="\t", index_col=0)
            all_attr = pd.DataFrame(
                all_attr_tmp.values.T,
                index=all_attr_tmp.columns,
                columns=all_attr_tmp.index,
            )
            # some none str attributes are treated as str, we need to trans them to float
            all_cols = all_attr.columns
            for col in all_cols:
                try:
                    all_attr[col] = all_attr[col].astype(float)
                except Exception:
                    continue
        else:
            raise NotImplementedError(CAMELS_NO_DATASET_ERROR_LOG)
        # gage_all_attr = all_attr[all_attr['station_id'].isin(gage_id_lst)]
        var_lst = self.get_constant_cols().tolist()
        data_temp = all_attr[var_lst]
        # for factorized data, we need factorize all gages' data to keep the factorized number same all the time
        n_gage = len(self.read_object_ids())
        out = np.full([n_gage, len(var_lst)], np.nan)
        f_dict = {}
        k = 0
        for field in var_lst:
            if is_string_dtype(data_temp[field]):
                value, ref = pd.factorize(data_temp[field], sort=True)
                out[:, k] = value
                f_dict[field] = ref.tolist()
            elif is_numeric_dtype(data_temp[field]):
                out[:, k] = data_temp[field].values
            k = k + 1
        # keep same format with CAMELS_US
        return out, var_lst, None, f_dict

    def read_attr_all_yr(self):
        var_lst = self.get_constant_cols().tolist()
        gage_id_lst = self.read_object_ids()
        # for factorized data, we need factorize all gages' data to keep the factorized number same all the time
        n_gage = len(self.read_object_ids())
        c = np.full([n_gage, len(var_lst)], np.nan, dtype=object)
        for k in range(n_gage):
            attr_file = os.path.join(
                self.data_source_description["CAMELS_ATTR_DIR"],
                gage_id_lst[k],
                "attributes.json",
            )
            attr_data = hydro_file.unserialize_json_ordered(attr_file)
            for j in range(len(var_lst)):
                c[k, j] = attr_data[var_lst[j]]
        data_temp = pd.DataFrame(c, columns=var_lst)
        out_temp = np.full([n_gage, len(var_lst)], np.nan)
        f_dict = {}
        k = 0
        for field in var_lst:
            if field in ["high_prec_timing", "low_prec_timing"]:
                # string type
                value, ref = pd.factorize(data_temp[field], sort=True)
                out_temp[:, k] = value
                f_dict[field] = ref.tolist()
            else:
                out_temp[:, k] = data_temp[field].values
            k = k + 1
        # keep same format with CAMELS_US
        return out_temp, var_lst, None, f_dict

    def read_constant_cols(
        self, gage_id_lst=None, var_lst=None, is_return_dict=False
    ) -> np.ndarray:
        """
        Read Attributes data

        Parameters
        ----------
        gage_id_lst
            station ids
        var_lst
            attribute variable types
        is_return_dict
            if true, return var_dict and f_dict for CAMELS_US
        Returns
        -------
        Union[tuple, np.array]
            if attr var type is str, return factorized data.
            When we need to know what a factorized value represents, we need return a tuple;
            otherwise just return an array
        """
        if self.region in ["BR", "GB", "US"]:
            attr_all, var_lst_all, var_dict, f_dict = self.read_attr_all()
        elif self.region in ["AUS", "AUS_v2", "CL"]:
            attr_all, var_lst_all, var_dict, f_dict = self.read_attr_all_in_one_file()
        else:
            raise NotImplementedError(CAMELS_NO_DATASET_ERROR_LOG)
        ind_var = [var_lst_all.index(var) for var in var_lst]
        id_lst_all = self.read_object_ids()
        # Notice the sequence of station ids ! Some id_lst_all are not sorted, so don't use np.intersect1d
        ind_grid = [id_lst_all.tolist().index(tmp) for tmp in gage_id_lst]
        temp = attr_all[ind_grid, :]
        out = temp[:, ind_var]
        return (out, var_dict, f_dict) if is_return_dict else out

    def read_area(self, gage_id_lst) -> np.ndarray:
        if self.region == "US":
            return self.read_attr_xrdataset(gage_id_lst, ["area_gages2"])
        elif self.region in ["AUS", "AUS_v2"]:
            return self.read_constant_cols(
                gage_id_lst, ["catchment_area"], is_return_dict=False
            )
        elif self.region in ["BR", "CL", "GB"]:
            return self.read_constant_cols(gage_id_lst, ["area"], is_return_dict=False)
        else:
            raise NotImplementedError(CAMELS_NO_DATASET_ERROR_LOG)

<<<<<<< HEAD
    def read_mean_prcp(self, gage_id_lst, unit="mm/d") -> np.ndarray:
        if self.region in ["US", "AUS", "AUS_v2", "BR", "GB"]:
=======
    def read_mean_prcp(self, gage_id_lst, unit="mm/d"):
        if self.region in ["US", "AUS", "BR", "GB"]:
>>>>>>> 5393144e
            if self.region == "US":
                data = self.read_attr_xrdataset(gage_id_lst, ["p_mean"])
            data = self.read_constant_cols(
                gage_id_lst, ["p_mean"], is_return_dict=False,
            )
        elif self.region == "CL":
            # there are different p_mean values for different forcings, here we chose p_mean_cr2met now
            data = self.read_constant_cols(
                gage_id_lst, ["p_mean_cr2met"], is_return_dict=False
            )
        else:
            raise NotImplementedError(CAMELS_NO_DATASET_ERROR_LOG)
        if unit in ["mm/d", "mm/day"]:
            converted_data = data
        elif unit in ["mm/h", "mm/hour"]:
            converted_data = data / 24
        elif unit in ["mm/3h", "mm/3hour"]:
            converted_data = data / 8
        else:
            raise ValueError(
                "unit must be one of ['mm/d', 'mm/day', 'mm/h', 'mm/hour', 'mm/3h', 'mm/3hour']"
            )
        return converted_data

    def cache_forcing_np_json(self):
        """
        Save all daymet basin-forcing data in a numpy array file in the cache directory.

        Because it takes much time to read data from txt files,
        it is a good way to cache data as a numpy file to speed up the reading.
        In addition, we need a document to explain the meaning of all dimensions.

        TODO: now only support CAMELS-US
        """
        cache_npy_file = CACHE_DIR.joinpath("camels_daymet_forcing.npy")
        json_file = CACHE_DIR.joinpath("camels_daymet_forcing.json")
        variables = self.get_relevant_cols()
        basins = self.sites["gauge_id"].values
        daymet_t_range = ["1980-01-01", "2015-01-01"]
        times = [
            hydro_time.t2str(tmp)
            for tmp in hydro_time.t_range_days(daymet_t_range).tolist()
        ]
        data_info = collections.OrderedDict(
            {
                "dim": ["basin", "time", "variable"],
                "basin": basins.tolist(),
                "time": times,
                "variable": variables.tolist(),
            }
        )
        with open(json_file, "w") as FP:
            json.dump(data_info, FP, indent=4)
        data = self.read_relevant_cols(
            gage_id_lst=basins.tolist(),
            t_range=daymet_t_range,
            var_lst=variables.tolist(),
        )
        np.save(cache_npy_file, data)

    def cache_streamflow_np_json(self):
        """
        Save all basins' streamflow data in a numpy array file in the cache directory

        TODO: now only support CAMELS-US
        """
        cache_npy_file = CACHE_DIR.joinpath("camels_streamflow.npy")
        json_file = CACHE_DIR.joinpath("camels_streamflow.json")
        variables = self.get_target_cols()
        basins = self.sites["gauge_id"].values
        t_range = ["1980-01-01", "2015-01-01"]
        times = [
            hydro_time.t2str(tmp) for tmp in hydro_time.t_range_days(t_range).tolist()
        ]
        data_info = collections.OrderedDict(
            {
                "dim": ["basin", "time", "variable"],
                "basin": basins.tolist(),
                "time": times,
                "variable": variables.tolist(),
            }
        )
        with open(json_file, "w") as FP:
            json.dump(data_info, FP, indent=4)
        data = self.read_target_cols(
            gage_id_lst=basins,
            t_range=t_range,
            target_cols=variables,
        )
        np.save(cache_npy_file, data)

    def cache_attributes_xrdataset(self):
        """Convert all the attributes to a single dataframe
        TODO: now only support CAMELS-US

        Returns
        -------
        None
        """
        # NOTICE: although it seems that we don't use pint_xarray, we have to import this package
        import pint_xarray

        attr_files = self.data_source_dir.glob("camels_*.txt")
        attrs = {
            f.stem.split("_")[1]: pd.read_csv(
                f, sep=";", index_col=0, dtype={"huc_02": str, "gauge_id": str}
            )
            for f in attr_files
        }

        attrs_df = pd.concat(attrs.values(), axis=1)

        # fix station names
        def fix_station_nm(station_nm):
            name = station_nm.title().rsplit(" ", 1)
            name[0] = name[0] if name[0][-1] == "," else f"{name[0]},"
            name[1] = name[1].replace(".", "")
            return " ".join(
                (name[0], name[1].upper() if len(name[1]) == 2 else name[1].title())
            )

        attrs_df["gauge_name"] = [fix_station_nm(n) for n in attrs_df["gauge_name"]]
        obj_cols = attrs_df.columns[attrs_df.dtypes == "object"]
        for c in obj_cols:
            attrs_df[c] = attrs_df[c].str.strip().astype(str)

        # transform categorical variables to numeric
        categorical_mappings = {}
        for column in attrs_df.columns:
            if attrs_df[column].dtype == "object":
                attrs_df[column] = attrs_df[column].astype("category")
                categorical_mappings[column] = dict(
                    enumerate(attrs_df[column].cat.categories)
                )
                attrs_df[column] = attrs_df[column].cat.codes

        # unify id to basin
        attrs_df.index.name = "basin"
        # We use xarray dataset to cache all data
        ds_from_df = attrs_df.to_xarray()
        units_dict = {
            "gauge_lat": "degree",
            "gauge_lon": "degree",
            "elev_mean": "m",
            "slope_mean": "m/km",
            "area_gages2": "km^2",
            "area_geospa_fabric": "km^2",
            "geol_1st_class": "dimensionless",
            "glim_1st_class_frac": "dimensionless",
            "geol_2nd_class": "dimensionless",
            "glim_2nd_class_frac": "dimensionless",
            "carbonate_rocks_frac": "dimensionless",
            "geol_porostiy": "dimensionless",
            "geol_permeability": "m^2",
            "frac_forest": "dimensionless",
            "lai_max": "dimensionless",
            "lai_diff": "dimensionless",
            "gvf_max": "dimensionless",
            "gvf_diff": "dimensionless",
            "dom_land_cover_frac": "dimensionless",
            "dom_land_cover": "dimensionless",
            "root_depth_50": "m",
            "root_depth_99": "m",
            "q_mean": "mm/day",
            "runoff_ratio": "dimensionless",
            "slope_fdc": "dimensionless",
            "baseflow_index": "dimensionless",
            "stream_elas": "dimensionless",
            "q5": "mm/day",
            "q95": "mm/day",
            "high_q_freq": "day/year",
            "high_q_dur": "day",
            "low_q_freq": "day/year",
            "low_q_dur": "day",
            "zero_q_freq": "percent",
            "hfd_mean": "dimensionless",
            "soil_depth_pelletier": "m",
            "soil_depth_statsgo": "m",
            "soil_porosity": "dimensionless",
            "soil_conductivity": "cm/hr",
            "max_water_content": "m",
            "sand_frac": "percent",
            "silt_frac": "percent",
            "clay_frac": "percent",
            "water_frac": "percent",
            "organic_frac": "percent",
            "other_frac": "percent",
            "p_mean": "mm/day",
            "pet_mean": "mm/day",
            "p_seasonality": "dimensionless",
            "frac_snow": "dimensionless",
            "aridity": "dimensionless",
            "high_prec_freq": "days/year",
            "high_prec_dur": "day",
            "high_prec_timing": "dimensionless",
            "low_prec_freq": "days/year",
            "low_prec_dur": "day",
            "low_prec_timing": "dimensionless",
            "huc_02": "dimensionless",
            "gauge_name": "dimensionless",
        }

        # Assign units to the variables in the Dataset
        for var_name in units_dict:
            if var_name in ds_from_df.data_vars:
                ds_from_df[var_name].attrs["units"] = units_dict[var_name]

        # Assign categorical mappings to the variables in the Dataset
        for column in ds_from_df.data_vars:
            if column in categorical_mappings:
                mapping_str = categorical_mappings[column]
                ds_from_df[column].attrs["category_mapping"] = str(mapping_str)
        return ds_from_df

    def cache_streamflow_xrdataset(self):
        """Save all basins' streamflow data in a netcdf file in the cache directory

        TODO: ONLY SUPPORT CAMELS-US now
        """
        cache_npy_file = CACHE_DIR.joinpath("camels_streamflow.npy")
        json_file = CACHE_DIR.joinpath("camels_streamflow.json")
        if (not os.path.isfile(cache_npy_file)) or (not os.path.isfile(json_file)):
            self.cache_streamflow_np_json()
        streamflow = np.load(cache_npy_file)
        with open(json_file, "r") as fp:
            streamflow_dict = json.load(fp, object_pairs_hook=collections.OrderedDict)
        import pint_xarray

        basins = streamflow_dict["basin"]
        times = pd.date_range(
            streamflow_dict["time"][0], periods=len(streamflow_dict["time"])
        )
        return xr.Dataset(
            {
                "streamflow": (
                    ["basin", "time"],
                    streamflow[:, :, 0],
                    {"units": self.streamflow_unit},
                ),
                "ET": (
                    ["basin", "time"],
                    streamflow[:, :, 1],
                    {"units": "mm/day"},
                ),
            },
            coords={
                "basin": basins,
                "time": times,
            },
        )

    def cache_forcing_xrdataset(self):
        """Save all daymet basin-forcing data in a netcdf file in the cache directory.

        TODO: ONLY SUPPORT CAMELS-US now
        """
        cache_npy_file = CACHE_DIR.joinpath("camels_daymet_forcing.npy")
        json_file = CACHE_DIR.joinpath("camels_daymet_forcing.json")
        if (not os.path.isfile(cache_npy_file)) or (not os.path.isfile(json_file)):
            self.cache_forcing_np_json()
        daymet_forcing = np.load(cache_npy_file)
        with open(json_file, "r") as fp:
            daymet_forcing_dict = json.load(
                fp, object_pairs_hook=collections.OrderedDict
            )
        import pint_xarray

        basins = daymet_forcing_dict["basin"]
        times = pd.date_range(
            daymet_forcing_dict["time"][0], periods=len(daymet_forcing_dict["time"])
        )
        variables = daymet_forcing_dict["variable"]
        # All units' names are from Pint https://github.com/hgrecco/pint/blob/master/pint/default_en.txt
        # final is PET's unit. PET comes from the model output of CAMELS-US
        units = ["s", "mm/day", "W/m^2", "mm", "°C", "°C", "Pa", "mm/day"]
        return xr.Dataset(
            data_vars={
                **{
                    variables[i]: (
                        ["basin", "time"],
                        daymet_forcing[:, :, i],
                        {"units": units[i]},
                    )
                    for i in range(len(variables))
                }
            },
            coords={
                "basin": basins,
                "time": times,
            },
            attrs={"forcing_type": "daymet"},
        )

    def cache_xrdataset(self):
        """Save all data in a netcdf file in the cache directory"""
        warnings.warn("Check you units of all variables")
        ds_attr = self.cache_attributes_xrdataset()
        ds_attr.to_netcdf(CACHE_DIR.joinpath("camelsus_attributes.nc"))
        ds_streamflow = self.cache_streamflow_xrdataset()
        ds_forcing = self.cache_forcing_xrdataset()
        ds = xr.merge([ds_streamflow, ds_forcing])
        ds.to_netcdf(CACHE_DIR.joinpath("camelsus_timeseries.nc"))

    def read_ts_xrdataset(
        self,
        gage_id_lst: list = None,
        t_range: list = None,
        var_lst: list = None,
        **kwargs,
    ):
        if var_lst is None:
            return None
        camels_tsnc = CACHE_DIR.joinpath("camelsus_timeseries.nc")
        if not os.path.isfile(camels_tsnc):
            self.cache_xrdataset()
        ts = xr.open_dataset(camels_tsnc)
        all_vars = ts.data_vars
        if any(var not in ts.variables for var in var_lst):
            raise ValueError(f"var_lst must all be in {all_vars}")
        return ts[var_lst].sel(basin=gage_id_lst, time=slice(t_range[0], t_range[1]))

    def read_attr_xrdataset(self, gage_id_lst=None, var_lst=None, **kwargs):
        if var_lst is None or len(var_lst) == 0:
            return None
        try:
            attr = xr.open_dataset(CACHE_DIR.joinpath("camelsus_attributes.nc"))
        except FileNotFoundError:
            attr = self.cache_attributes_xrdataset()
            attr.to_netcdf(CACHE_DIR.joinpath("camelsus_attributes.nc"))
        if "all_number" in list(kwargs.keys()) and kwargs["all_number"]:
            attr_num = map_string_vars(attr)
            return attr_num[var_lst].sel(basin=gage_id_lst)
        return attr[var_lst].sel(basin=gage_id_lst)

    @property
    def streamflow_unit(self):
        return "foot^3/s"<|MERGE_RESOLUTION|>--- conflicted
+++ resolved
@@ -1559,13 +1559,8 @@
         else:
             raise NotImplementedError(CAMELS_NO_DATASET_ERROR_LOG)
 
-<<<<<<< HEAD
     def read_mean_prcp(self, gage_id_lst, unit="mm/d") -> np.ndarray:
         if self.region in ["US", "AUS", "AUS_v2", "BR", "GB"]:
-=======
-    def read_mean_prcp(self, gage_id_lst, unit="mm/d"):
-        if self.region in ["US", "AUS", "BR", "GB"]:
->>>>>>> 5393144e
             if self.region == "US":
                 data = self.read_attr_xrdataset(gage_id_lst, ["p_mean"])
             data = self.read_constant_cols(
